--- conflicted
+++ resolved
@@ -22,11 +22,8 @@
 class TestCompareMethods(unittest.TestCase):
     pass
 class TestProfilerMethods(unittest.TestCase):
-<<<<<<< HEAD
-=======
 
     @run_n(1)
->>>>>>> f5fff51e
     def test_run(self):
         for sp in [-0.1, 0, 0.1]:
             for res in [True, False]:
@@ -70,12 +67,10 @@
 
     @run_n(10)
     def test_runbackground(self):
-<<<<<<< HEAD
         # BUG when run run_background too fast and chield dosent exit
         # waitpid never recived initial signal to start ptrace
         # some other race conditions can happen to
-=======
->>>>>>> f5fff51e
+
         for sp in [-0.1, 0, 0.1]:
             for res in [True, False]:
                 program= Profiler(program_args=['./hello'], events_groups=[['PERF_COUNT_HW_INSTRUCTIONS']])
@@ -98,14 +93,6 @@
                     program= Profiler(program_args=['INVALID'], events_groups=[['INVALID']])
                     program.run_background()
                     while program.program.isAlive: pass
-<<<<<<< HEAD
-    
-    # def test_upper(self):
-    #     self.assertEqual('foo'.upper(), 'FOO')
-    #     self.assertTrue('FOO'.isupper())
-    #     self.assertFalse('Foo'.isupper())
-=======
->>>>>>> f5fff51e
 
 import os, time
 if __name__ == '__main__':
